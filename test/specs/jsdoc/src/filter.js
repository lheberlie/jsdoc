--- conflicted
+++ resolved
@@ -1,4 +1,4 @@
-/*global describe: true, env: true, expect: true, it: true */
+/*global describe: true, expect: true, it: true */
 describe("jsdoc/src/filter", function() {
     var filter = new (require('jsdoc/src/filter').Filter)({
             includePattern: new RegExp(".+\\.js(doc)?$"),
@@ -6,11 +6,7 @@
             exclude: ['.ignore', 'scratch/conf.js']
         });
 
-<<<<<<< HEAD
-    var files = ['yes.js', '/yes.jsdoc', '/_nope.js', '.ignore', env.dirname + '/scratch/conf.js'];
-=======
     var files = ['yes.js', '/yes.jsdoc', '/_nope.js', '.ignore', process.env.PWD + '/scratch/conf.js'];
->>>>>>> a8c91009
     
     files = files.filter(function($) {
         return filter.isIncluded($);
