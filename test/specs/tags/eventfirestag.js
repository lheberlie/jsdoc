--- conflicted
+++ resolved
@@ -15,13 +15,6 @@
         expect(typeof snowballMethod.fires).toBe('object');
     });
 
-<<<<<<< HEAD
-    it('When a symbol has a fires array, the members have the event namespace.', function() {
-        expect(snowballMethod.fires[0]).toBe('Hurl#event:snowball');
-    });
-
-    it('When a symbol has a fires array with a name that already has an event: namespace, it doesn\'t have a secong namespace applied.', function() {
-=======
     it('When a symbol has an @emits tag, the doclet has an array named "fires".', function() {
         expect(typeof footballMatchMethod.fires).toBe('object');
     });
@@ -32,7 +25,6 @@
 
     it('When a symbol has a "fires" array with a name that already has an "event:" namespace, ' +
         'it does not have a second namespace applied.', function() {
->>>>>>> dfe917a3
         expect(snowballMethod.fires[1]).toBe('Hurl#event:brick');
     });
 });