{
	"name": "jsdoc",
<<<<<<< HEAD
	"version": "3.2.0",
	"revision": "1372032656133",
=======
	"version": "3.3.0-dev",
	"revision": "1379480242214",
>>>>>>> 77546a9d
	"description": "An API documentation generator for JavaScript.",
	"keywords": [ "documentation", "javascript" ],
	"licenses": [
		{
			"type": "Apache 2.0",
			"url":  "http://www.apache.org/licenses/LICENSE-2.0"
		}
	],
	"repository": {
		"type": "git",
		"url":  "https://github.com/jsdoc3/jsdoc"
	},
	"dependencies": {
		"async": "0.1.22",
		"catharsis": "0.6.0",
		"crypto-browserify": "git+https://github.com/dominictarr/crypto-browserify.git#95c5d505",
		"js2xmlparser": "0.1.0",
		"jshint": "0.9.1",
		"markdown": "git+https://github.com/jsdoc3/markdown-js.git",
		"marked": "0.2.8",
		"taffydb":  "git+https://github.com/hegemonic/taffydb.git",
		"underscore": "1.4.2",
		"wrench":   "1.3.9"
	},
	"bin": "./nodejs/bin/jsdoc",
	"bugs": "https://github.com/jsdoc3/jsdoc/issues",
	"author": {
		"name":  "Michael Mathews",
		"email": "micmath@gmail.com"
	},
	"contributors": [
		{
			"url": "https://github.com/jsdoc3/jsdoc/graphs/contributors"
		}
	],
	"maintainers": {
		"name": "Jeff Williams",
		"email": "jeffrey.l.williams@gmail.com"
	}
}<|MERGE_RESOLUTION|>--- conflicted
+++ resolved
@@ -1,12 +1,7 @@
 {
 	"name": "jsdoc",
-<<<<<<< HEAD
-	"version": "3.2.0",
-	"revision": "1372032656133",
-=======
-	"version": "3.3.0-dev",
-	"revision": "1379480242214",
->>>>>>> 77546a9d
+	"version": "3.2.1",
+	"revision": "1380844865672",
 	"description": "An API documentation generator for JavaScript.",
 	"keywords": [ "documentation", "javascript" ],
 	"licenses": [
