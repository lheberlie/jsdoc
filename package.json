--- conflicted
+++ resolved
@@ -1,12 +1,7 @@
 {
 	"name": "jsdoc",
-<<<<<<< HEAD
-	"version": "3.3.0-alpha1",
-	"revision": "1383629203273",
-=======
 	"version": "3.3.0-dev",
 	"revision": "1384153751573",
->>>>>>> f55feb1a
 	"description": "An API documentation generator for JavaScript.",
 	"keywords": [ "documentation", "javascript" ],
 	"licenses": [
