/*global desc: true, fail: true, Mustache: true, task: true */
// see: https://github.com/mde/jake

desc('Updating package.json revision.');
task('default', [], function(params) {
    /*jshint evil: true */
    var fs = require('fs');

    // import the Mustache template tool
    eval(fs.readFileSync('Jake/lib/mustache.js', 'utf8'));

    var templates = {
        packagejson : fs.readFileSync('Jake/templates/package.json.tmpl', 'utf8')
    };

    var metadata = {
        appname : 'jsdoc',
<<<<<<< HEAD
        appversion : '3.2.0',
=======
        appversion : '3.3.0-dev',
>>>>>>> 77546a9d
        timestamp : '' + new Date().getTime()
    };

    var outdir = './';

    var rendered = Mustache.to_html(templates.packagejson, metadata);

    fs.writeFileSync(outdir + 'package.json', rendered, 'utf8');

    process.exit(0);

});

desc('Installs a plugin/template.');
task('install', [], function(loc) {
    var fs = require('fs'),
        util = require('util'),
        path = require('path'),
        wrench = require('wrench');

    if(!loc) {
        fail("You must specify the location of the plugin/template.");
    }

    if(!fs.existsSync(loc)) {
        fail("plugin/template location [" + loc + "] is not valid.");
    }

    var pluginLoc = path.join(loc, "plugins"),
        templateLoc = path.join(loc, "templates"),
        jsdocLoc = process.cwd(),
        name,
        config;

    //First the plugin
    if(fs.existsSync(pluginLoc)) {
        //copy it over
        wrench.copyDirSyncRecursive(pluginLoc, path.join(jsdocLoc, "plugins"), {
            preserve : true
        });
        //find out what it's called
        name = fs.readdirSync(pluginLoc)[0].replace(".js", "");
        //And finally edit the conf.json
        try {
            config = JSON.parse(fs.readFileSync(path.join(jsdocLoc, 'conf.json'), 'utf8'));
            if(config.plugins.indexOf('plugins/' + name) == -1) {
                config.plugins.push('plugins/' + name);
                fs.writeFileSync(path.join(jsdocLoc, 'conf.json'), JSON.stringify(config, null, "    "), 'utf8');
            }
        } catch (e) {
            fail("Could not edit the conf.json file: " + e);
        }
    }

    //Then the template
    if(fs.existsSync(templateLoc)) {
        wrench.copyDirSyncRecursive(templateLoc, path.join(jsdocLoc, "templates"), {
            preserve : true
        });
    }

    process.exit(0);

});<|MERGE_RESOLUTION|>--- conflicted
+++ resolved
@@ -15,11 +15,7 @@
 
     var metadata = {
         appname : 'jsdoc',
-<<<<<<< HEAD
-        appversion : '3.2.0',
-=======
-        appversion : '3.3.0-dev',
->>>>>>> 77546a9d
+        appversion : '3.2.1',
         timestamp : '' + new Date().getTime()
     };
 
